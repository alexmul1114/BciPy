--- conflicted
+++ resolved
@@ -1,11 +1,8 @@
 # 2.0.0-rc.2
 
-<<<<<<< HEAD
-- Better handling of the `fake_data` parameter to avoid erroneous recordings. Added a confirmation dialog when the `fake_data` parameter is set to `True` to alert users that they are in a system test mode.
-- Session data contains more contextual data for interpreting the results, including the `symbol_set` and the `decision_threshold` used. There is also an additional option to output richer session summaries which chart the evidence values for each symbol. The `summarize_session` parameter is used to enable this behavior.
-=======
-## Contributions
-
+## Contributions
+
+- Write session summary after Copy Phrase task #222
 - New MNE based plotting for EEG data #220
 - Prevent GUI double clicks #218
 - Better Fake Data Handling #219
@@ -16,6 +13,8 @@
 - `helpers/stimuli.py`: added a method for converting MNE RawArray to Epochs. #220
 - `helpers/convert.py`: added a convert to mne method that returns an MNE RawArray. Assumes standard_1020 eeg montage by default.#220
 - Better handling of the `fake_data` parameter to avoid erroneous recordings. Added a confirmation dialog when the `fake_data` parameter is set to `True` to alert users that they are in a system test mode. #219
+- `task/data.py`: session data contains more contextual data for interpreting the results, including the `symbol_set` and the `decision_threshold` used.
+- `parameters/parameters.json`: added `summarize_session` parameter is used to output richer session summaries after a Copy Phrase task.
 
 
 ### Updated
@@ -28,7 +27,6 @@
 ### Removed
 
 
->>>>>>> 66db2095
 
 # 2.0.0-rc.1
 
