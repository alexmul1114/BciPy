
# -*- coding: utf-8 -*-

from psychopy import visual
from bcipy.display.rsvp.rsvp_disp import RSVPDisplay
from bcipy.helpers.stimuli_generation import resize_image
from bcipy.helpers.bci_task_related import SPACE_CHAR

""" RSVP Tasks are RSVPDisplay objects with different structure. They share
    the tasks and the essential elements and stimuli. However layout, length of
    stimuli list, update procedures and colors are different. Therefore each
    mode should be separated from each other carefully.
    Functions:
        update_task_state: update task information of the module """


class CopyPhraseDisplay(RSVPDisplay):
    """ Copy Phrase display object of RSVP
        Attr:
            static_task(visual_Text_Stimuli): aim string of the copy phrase.
                (Stored in self.text[0])
            information(visual_Text_Stimuli): information text. (Stored in
                self.text[1])
            task(Multicolor_Text_Stimuli): task visualization.
            sti(visual_Text_Stimuli): stimuli text.
    """

    def __init__(self, window, clock, experiment_clock, marker_writer,
                 static_text_task='COPY_PHRASE',
                 static_color_task='White',
                 text_info='Press Space Bar to Pause',
                 color_info='White', pos_info=(0, -.9),
                 height_info=0.2, font_info='Times',
                 color_task=['white'] * 4 + ['green'] * 2 + ['red'],
                 font_task='Times', text_task='COPY_PH', height_task=0.1,
                 font_sti='Times', pos_sti=(-.8, .9), sti_height=0.2,
                 stim_sequence=['a'] * 10, color_list_sti=['white'] * 10,
                 time_list_sti=[1] * 10,
                 is_txt_sti=True,
                 trigger_type='image',
                 space_char=SPACE_CHAR):
        """ Initializes Copy Phrase Task Objects """

        tmp = visual.TextStim(win=window, font=font_task,
                              text=static_text_task)
        static_pos_task = (
            tmp.boundingBox[0] / window.size[0] - 1, 1 - height_task)

        color_text = [static_color_task, color_info]
        font_text = [font_task, font_info]
        text_text = [static_text_task, text_info]
        pos_text = [static_pos_task, pos_info]
        height_text = [height_task, height_info]

        # Adjust task position wrt. static task position. Definition of
        # dummy texts are required. Place the task on bottom
        tmp2 = visual.TextStim(win=window, font=font_task, text=text_task)
        x_pos_task = tmp2.boundingBox[0] / window.size[0] - 1
        pos_task = (x_pos_task, static_pos_task[1] - height_task)

        super(CopyPhraseDisplay, self).__init__(
            window, clock,
            experiment_clock,
            marker_writer,
            color_task=color_task,
            font_task=font_task,
            pos_task=pos_task,
            task_height=height_task,
            text_task=text_task,
            color_text=color_text,
            text_text=text_text,
            font_text=font_text,
            pos_text=pos_text,
            height_text=height_text,
            font_sti=font_sti,
            pos_sti=pos_sti,
            sti_height=sti_height,
            stim_sequence=stim_sequence,
            color_list_sti=color_list_sti,
            time_list_sti=time_list_sti,
            is_txt_sti=is_txt_sti,
            trigger_type=trigger_type,
            space_char=space_char)

    def update_task_state(self, text, color_list):
        """ Updates task state of Copy Phrase Task by removing letters or
            appending to the right.
            Args:
                text(string): new text for task state
                color_list(list[string]): list of colors for each """
        # An empty string will cause an error when we attempt to find its
        # bounding box.
        txt = text if len(text) > 0 else ' '
        tmp2 = visual.TextStim(win=self.win, font=self.task.font, text=txt)
        x_pos_task = tmp2.boundingBox[0] / self.win.size[0] - 1
        pos_task = (x_pos_task, self.text[0].pos[1] - self.task.height)

        self.update_task(text=text, color_list=color_list, pos=pos_task)


class FreeSpellingDisplay(RSVPDisplay):
    """ Free Spelling Task object of RSVP
        Attr:
            information(visual_Text_Stimuli): information text.
            task(visual_Text_Stimuli): task visualization.
            sti(visual_Text_Stimuli): stimuli text
            bg(BarGraph): bar graph display unit in display """

    def __init__(self, window, clock, experiment_clock, marker_writer,
                 text_info='Press Space Bar to Pause',
                 color_info='White', pos_info=(0, -.9),
                 height_info=0.2, font_info='Times',
                 color_task=['white'],
                 font_task='Times', text_task='1/100', height_task=0.1,
                 font_sti='Times', pos_sti=(-.8, .9), sti_height=0.2,
                 stim_sequence=['a'] * 10, color_list_sti=['white'] * 10,
                 time_list_sti=[1] * 10,
                 is_txt_sti=True,
                 trigger_type='image',
                 space_char=SPACE_CHAR):
        """ Initializes Free Spelling Task Objects """

        color_text = [color_info]
        font_text = [font_info]
        text_text = [text_info]
        pos_text = [pos_info]
        height_text = [height_info]

        tmp = visual.TextStim(win=window, font=font_task, text=text_task)
        x_pos_task = tmp.boundingBox[0] / window.size[0] - 1
        pos_task = (x_pos_task, 1 - height_task)

        super(FreeSpellingDisplay, self).__init__(
            window, clock,
            experiment_clock,
            marker_writer,
            color_task=color_task,
            font_task=font_task,
            pos_task=pos_task,
            task_height=height_task,
            text_task=text_task,
            color_text=color_text,
            text_text=text_text,
            font_text=font_text,
            pos_text=pos_text,
            height_text=height_text,
            font_sti=font_sti,
            pos_sti=pos_sti,
            sti_height=sti_height,
            stim_sequence=stim_sequence,
            color_list_sti=color_list_sti,
            time_list_sti=time_list_sti,
            is_txt_sti=is_txt_sti,
            trigger_type=trigger_type,
            space_char=space_char)


class CalibrationDisplay(RSVPDisplay):
    """ Calibration object of RSVP
        Attr:
            information(visual_Text_Stimuli): information text.
            task(visual_Text_Stimuli): task visualization.
            sti(visual_Text_Stimuli): stimuli text
    """

    def __init__(self, window, clock,
                 experiment_clock,
                 marker_writer,
                 text_info='Press Space Bar to Pause',
                 color_info='White', pos_info=(0, -.9),
                 height_info=0.2, font_info='Times',
                 color_task=['white'],
                 font_task='Times', text_task='1/100', height_task=0.1,
                 font_sti='Times', pos_sti=(-.8, .9), sti_height=0.2,
                 stim_sequence=['a'] * 10, color_list_sti=['white'] * 10,
                 time_list_sti=[1] * 10,
<<<<<<< HEAD
                 is_txt_sti=True, trigger_type='image'):
=======
                 tr_pos_bg=(.5, .5), bl_pos_bg=(-.5, -.5), size_domain_bg=7,
                 color_bg_txt='red', font_bg_txt='Times', color_bar_bg='green',
                 is_txt_sti=True, trigger_type='image',
                 space_char=SPACE_CHAR):
>>>>>>> 0684a820
        """ Initializes Calibration Task Objects """

        color_text = [color_info]
        font_text = [font_info]
        text_text = [text_info]
        pos_text = [pos_info]
        height_text = [height_info]

        tmp = visual.TextStim(win=window, font=font_task, text=text_task)
        x_pos_task = tmp.boundingBox[0] / window.size[0] - 1
        pos_task = (x_pos_task, 1 - height_task)

        super(CalibrationDisplay, self).__init__(
            window, clock,
            experiment_clock,
            marker_writer,
            color_task=color_task,
            font_task=font_task,
            pos_task=pos_task,
            task_height=height_task,
            text_task=text_task,
            color_text=color_text,
            text_text=text_text,
            font_text=font_text,
            pos_text=pos_text,
            height_text=height_text,
            font_sti=font_sti,
            pos_sti=pos_sti,
            sti_height=sti_height,
            stim_sequence=stim_sequence,
            color_list_sti=color_list_sti,
            time_list_sti=time_list_sti,
            is_txt_sti=is_txt_sti,
            trigger_type=trigger_type,
            space_char=space_char)


class IconToIconDisplay(RSVPDisplay):
    """ Icon to Icon or Icon to Word task display
        is_word determines whether this is an icon to word matching task"""

    def __init__(self, window, clock,
                 experiment_clock,
                 marker_writer,
                 text_info='Press Space Bar to Pause',
                 color_info='White', pos_info=(0, -.9),
                 height_info=0.2, font_info='Times',
                 color_task=['white'],
                 font_task='Times', height_task=0.1,
                 font_sti='Times', pos_sti=(-.8, .9), sti_height=0.2,
                 stim_sequence=['a'] * 10, color_list_sti=['white'] * 10,
                 time_list_sti=[1] * 10,
                 is_txt_sti=True,
                 trigger_type='image', is_word=False):
        """ Initializes Icon Matching Task Objects """

        color_text = [color_info]
        font_text = [font_info]
        text_text = [text_info]
        pos_text = [pos_info]
        height_text = [height_info]

        if is_word:
            height_task *= 2

        tmp = visual.TextStim(win=window, font=font_task, text=' ')
        x_pos_task = tmp.boundingBox[0] / window.size[0] - 1

        self.pos_task = (x_pos_task, 1 - height_task)
        self.sti_height = sti_height
        self.pos_sti = pos_sti

        super(IconToIconDisplay, self).__init__(
            window, clock,
            experiment_clock,
            marker_writer,
            color_task=color_task,
            font_task=font_task,
            pos_task=self.pos_task,
            task_height=height_task,
            color_text=color_text,
            text_text=text_text,
            font_text=font_text,
            pos_text=pos_text,
            height_text=height_text,
            font_sti=font_sti,
            pos_sti=pos_sti,
            sti_height=sti_height,
            stim_sequence=stim_sequence,
            color_list_sti=color_list_sti,
            time_list_sti=time_list_sti,
            is_txt_sti=is_txt_sti,
            trigger_type=trigger_type)

        self.is_word = is_word

        if not is_word:
            self.rect = visual.Rect(
                win=window,
                width=height_task,
                height=height_task,
                lineColor='black',
                pos=(pos_sti),
                lineWidth=10,
                ori=0.0)
            self.rect_drawn_frames = 0

            self.task = visual.ImageStim(
                win=window, image=None, mask=None,
                units='', pos=self.pos_task,
                size=(height_task * 2, height_task * 2),
                ori=0.0)

            self.target_text = visual.TextStim(
                win=window,
                color='yellow',
                text='TARGET:',
                pos=(pos_sti[0] - 0.5, pos_sti[1]),
                height=height_task)

    def draw_static(self):
        if not self.is_word:
            """Draw static elements in a stimulus."""
            if(self.rect_drawn_frames < self.time_to_present):
                self.rect.draw()
                self.target_text.draw()
                self.rect_drawn_frames += 1

        super(IconToIconDisplay, self).draw_static()

    def update_task_state(
            self,
            image_path,
            task_height,
            rect_color,
            window_size,
            is_word):
        """ Updates task state of Icon to Icon/Word Matching Task by changing the
        image or text displayed at the top of the screen.
        Also updates rectangle size.
            Args:
                image_path(str): the path to the image to be displayed
                task_height(int): the height of the task image
                rect_color(str): the color of the rectangle
                window_size(tuple): The size of the window
                is_word(bool): word matching task
        """

        if is_word:
            # Display text at top of screen if we are matching icons to words
            txt = image_path if len(image_path) > 0 else ' '
            tmp2 = visual.TextStim(win=self.win, font=self.task.font, text=txt)
            x_pos_task = (tmp2.boundingBox[0] * 2.2) / self.win.size[0] - 1
            self.pos_task = (x_pos_task, self.pos_task[1])
            self.update_task(text=txt, color_list=['white'], pos=self.pos_task)
        else:
            # Otherwise, display an image at the top of the screen
            self.task.image = image_path

            image_width, image_height = resize_image(
                image_path,
                window_size,
                task_height)

            self.target_text.pos = (
                self.pos_sti[0] - image_width - 0.5,
                self.pos_sti[1])

            self.task.pos = (
                self.pos_task[0] + image_width * 2,
                self.pos_task[1] - image_width / 2)
            self.task.size = (image_width * 2, image_height * 2)

            self.rect_drawn_frames = 0
            self.rect.width = image_width / task_height * self.sti_height
            self.rect.height = image_height / task_height * self.sti_height
            self.rect.lineColor = rect_color<|MERGE_RESOLUTION|>--- conflicted
+++ resolved
@@ -174,14 +174,7 @@
                  font_sti='Times', pos_sti=(-.8, .9), sti_height=0.2,
                  stim_sequence=['a'] * 10, color_list_sti=['white'] * 10,
                  time_list_sti=[1] * 10,
-<<<<<<< HEAD
-                 is_txt_sti=True, trigger_type='image'):
-=======
-                 tr_pos_bg=(.5, .5), bl_pos_bg=(-.5, -.5), size_domain_bg=7,
-                 color_bg_txt='red', font_bg_txt='Times', color_bar_bg='green',
-                 is_txt_sti=True, trigger_type='image',
-                 space_char=SPACE_CHAR):
->>>>>>> 0684a820
+                 is_txt_sti=True, trigger_type='image', space_char=SPACE_CHAR):
         """ Initializes Calibration Task Objects """
 
         color_text = [color_info]
