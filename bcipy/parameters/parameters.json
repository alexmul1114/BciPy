{
  "languagemodelenabled": {
    "value": "false",
    "section": "lang_model_config",
    "readableName": "Language Model Enabled",
    "helpTip": "This is the language model.",
    "recommended_values": "",
    "type": "bool"
  },
  "background_color": {
    "value": "black",
    "section": "bci_config",
    "readableName": "Main Window Background Color",
    "helpTip": "Main Window Background Color.",
    "recommended_values": "",
    "type": "str"
  },
  "path_to_fst": {
    "value": "language_model/fst/brown_closure.n5.kn.fst",
    "section": "lang_model_config",
    "readableName": "Language Model",
    "helpTip": "FST file for language model",
    "recommended_values": "",
    "type": "filepath"
  },
  "lang_model_type": {
    "value": "PRELM",
    "section": "lang_model_config",
    "readableName": "Language Model Type",
    "helpTip": "Language Model to be used.",
    "recommended_values": [
      "PRELM",
      "OCLM"
    ],
    "type": "str"
  },
  "lang_model_server_host": {
    "value": "127.0.0.1",
    "section": "lang_model_config",
    "readableName": "Language Model Host",
    "helpTip": "Language Model Host",
    "recommended_values": [
      "127.0.0.1",
      "0.0.0.0"
    ],
    "type": "str"
  },
  "lang_model_server_port": {
    "value": "5000",
    "section": "lang_model_config",
    "readableName": "Language Model Port",
    "helpTip": "Language Model Port",
    "recommended_values": "",
    "type": "int"
  },
  "color_task": {
    "value": "white",
    "section": "bci_config",
    "readableName": "Color Task",
    "helpTip": "Color Task",
    "recommended_values": "",
    "type": "str"
  },
  "trial_complete_message_color": {
    "value": "white",
    "section": "bci_config",
    "readableName": "Trail Complete Message Color",
    "helpTip": "Trail Complete Message Color",
    "recommended_values": "",
    "type": "str"
  },
  "font_task": {
    "value": "Arial",
    "section": "bci_config",
    "readableName": "Font Task",
    "helpTip": "Font Task",
    "recommended_values": [
      "Verdana",
      "Arial",
      "Courier New",
      "Georgia",
      "Times"
    ],
    "type": "str"
  },
  "height_task": {
    "value": "0.1",
    "section": "bci_config",
    "readableName": "Height Task",
    "helpTip": "Height Task",
    "recommended_values": [
      "0.1"
    ],
    "type": "float"
  },
  "text_task": {
    "value": "HELLO_WORLD",
    "section": "bci_config",
    "readableName": "text task",
    "helpTip": "text task",
    "recommended_values": "",
    "type": "str"
  },
  "spelled_letters_count": {
    "value": "0",
    "section": "bci_config",
    "readableName": "Spelled Letters Count",
    "helpTip": "The number of letters in the Copy Phrase that should already be spelled.",
    "recommended_values": "",
    "type": "int"
  },
  "max_minutes": {
    "value": "10",
    "section": "bci_config",
    "readableName": "Max Time to Spell",
    "helpTip": "The maximum time (in minutes) allowed to attempt to spell a Copy Phrase before stopping.",
    "recommended_values": "",
    "type": "int"
  },
  "color_text": {
    "value": "white",
    "section": "bci_config",
    "readableName": "Color Text",
    "helpTip": "Color Text",
    "recommended_values": [
      "white",
      "black",
      "blue"
    ],
    "type": "str"
  },
  "font_text": {
    "value": "Arial",
    "section": "bci_config",
    "readableName": "Font Text",
    "helpTip": "Font Text",
    "recommended_values": [
      "Verdana",
      "Arial",
      "Courier New",
      "Georgia",
      "Times"
    ],
    "type": "str"
  },
  "pos_text_x": {
    "value": "0",
    "section": "bci_config",
    "readableName": "Position Text (X)",
    "helpTip": "Position Text (X)",
    "recommended_values": [
      "0"
    ],
    "type": "float"
  },
  "pos_text_y": {
    "value": "-0.75",
    "section": "bci_config",
    "readableName": "Position Text (Y)",
    "helpTip": "Position Text (Y)",
    "recommended_values": [
      "-0.75"
    ],
    "type": "float"
  },
  "text_text": {
    "value": "",
    "section": "bci_config",
    "readableName": "Text below main presentation",
    "helpTip": "Text below main presentation",
    "recommended_values": [
      "",
      "Demo Text",
      "DEMO"
    ],
    "type": "str"
  },
  "txt_height": {
    "value": "0.1",
    "section": "bci_config",
    "readableName": "Text Height",
    "helpTip": "Text Height",
    "recommended_values": [
      "0.1"
    ],
    "type": "float"
  },
  "font_sti": {
    "value": "Arial",
    "section": "bci_config",
    "readableName": "Font Stimuli",
    "helpTip": "Font Stimuli",
    "recommended_values": [
      "Verdana",
      "Arial",
      "Courier New",
      "Georgia",
      "Times"
    ],
    "type": "str"
  },
  "sti_space_char": {
    "value": "\u2013",
    "section": "bci_config",
    "readableName": "Space Character",
    "helpTip": "Character displayed to the participant which represents a space",
    "recommended_values": [
      "_",
      "\u2013",
      "\u2012",
      "\u25a1"
    ],
    "type": "str"
  },
  "pos_sti_x": {
    "value": "0",
    "section": "bci_config",
    "readableName": "Pos Stimuli X",
    "helpTip": "Pos Stimuli X",
    "recommended_values": "",
    "type": "float"
  },
  "pos_sti_y": {
    "value": "0",
    "section": "bci_config",
    "readableName": "Pos Stimuli Y",
    "helpTip": "Pos Stimuli Y",
    "recommended_values": "",
    "type": "float"
  },
  "sti_height": {
    "value": "0.6",
    "section": "bci_config",
    "readableName": "Stimuli Height (px)",
    "helpTip": "Stimuli Height",
    "recommended_values": "",
    "type": "float"
  },
  "tr_pos_bg_x": {
    "value": "0",
    "section": "bci_config",
    "readableName": "tr_pos_bg_x",
    "helpTip": "tr_pos_bg_x",
    "recommended_values": "",
    "type": "float"
  },
  "tr_pos_bg_y": {
    "value": "0.5",
    "section": "bci_config",
    "readableName": "tr_pos_bg_y",
    "helpTip": "tr_pos_bg_y",
    "recommended_values": "",
    "type": "float"
  },
  "bl_pos_bg_x": {
    "value": "-1",
    "section": "bci_config",
    "readableName": "bl_pos_bg_x",
    "helpTip": "bl_pos_bg_x",
    "recommended_values": "",
    "type": "float"
  },
  "bl_pos_bg_y": {
    "value": "-0.5",
    "section": "bci_config",
    "readableName": "bl_pos_bg_y",
    "helpTip": "bl_pos_bg_y",
    "recommended_values": "",
    "type": "float"
  },
  "size_domain_bg": {
    "value": "7",
    "section": "bci_config",
    "readableName": "Size Bar Graph",
    "helpTip": "Size Bar Graph",
    "recommended_values": "",
    "type": "int"
  },
  "font_bg_txt": {
    "value": "Arial",
    "section": "bci_config",
    "readableName": "Font Bar Graph",
    "helpTip": "Font Bar Graph",
    "recommended_values": "",
    "type": "str"
  },
  "color_bg_txt": {
    "value": "red",
    "section": "bci_config",
    "readableName": "Bar Graph Text Color",
    "helpTip": "Bar Graph Text Color",
    "recommended_values": "",
    "type": "str"
  },
  "trigger_type": {
    "value": "image",
    "section": "bci_config",
    "readableName": "What type of Calibration Trigger should be used",
    "helpTip": "Select a calibration trigger type to be used",
    "recommended_values": [
      "image",
      "sound"
    ],
    "type": "str"
  },
  "path_to_presentation_images": {
    "value": "bcipy/static/images/bci_main_images/",
    "section": "bci_config",
    "readableName": "Path to images and/or sound files",
    "helpTip": "Is this Text -True- or Image -False-",
    "recommended_values": "",
    "type": "directorypath"
  },
  "alert_sounds_path": {
    "value": "bcipy/static/sounds/rsvp_sounds/",
    "section": "bci_config",
    "readableName": "Alert sounds directory",
    "helpTip": "Path to the sound files used in the Alert Tone Calibration Task",
    "recommended_values": "",
    "type": "directorypath"
  },
  "alert_sound_delay": {
    "value": "0.4",
    "section": "bci_config",
    "readableName": "Alert sound delay",
    "helpTip": "Delay in seconds between playing an alert tone and presenting the target",
    "recommended_values": "",
    "type": "float"
  },
  "offline_analysis_tone": {
    "value": "bcipy/static/sounds/beep.wav",
    "section": "bci_config",
    "readableName": "Path to offline analysis tone sound files",
    "helpTip": "Where is the tone you want to play after offline analysis completes.",
    "recommended_values": "",
    "type": "directorypath"
  },
  "time_flash": {
    "value": "0.25",
    "section": "bci_config",
    "readableName": "Flash Length for Letters (sec)",
    "helpTip": "Flash Length for Letters",
    "recommended_values": "",
    "type": "float"
  },
  "task_color": {
    "value": "white",
    "section": "bci_config",
    "readableName": "Task Color",
    "helpTip": "Color of Task Text: Ex. 1/100",
    "recommended_values": "",
    "type": "str"
  },
  "target_letter_color": {
    "value": "white",
    "section": "bci_config",
    "readableName": "Target Letter Color",
    "helpTip": "Target Letter Color",
    "recommended_values": "",
    "type": "str"
  },
  "fixation_color": {
    "value": "red",
    "section": "bci_config",
    "readableName": "Fixation Color",
    "helpTip": "Fixation Color",
    "recommended_values": "",
    "type": "str"
  },
  "stimuli_color": {
    "value": "white",
    "section": "bci_config",
    "readableName": "Stimuli Color",
    "helpTip": "Stimuli Color",
    "recommended_values": "",
    "type": "str"
  },
  "time_target": {
    "value": "2",
    "section": "bci_config",
    "readableName": "Target Letter Presentation Length (sec)",
    "helpTip": "Target Letter Presentation Length",
    "recommended_values": "",
    "type": "float"
  },
  "time_cross": {
    "value": "0.5",
    "section": "bci_config",
    "readableName": "Time Fixation Cross (sec)",
    "helpTip": "Time Fixation Cross",
    "recommended_values": "",
    "type": "float"
  },
  "color_bar_bg": {
    "value": "green",
    "section": "bci_config",
    "readableName": "Color Bar Graph Bars",
    "helpTip": "Color Bar Graph Bars",
    "recommended_values": "",
    "type": "str"
  },
  "window_width": {
    "value": "500",
    "section": "bci_config",
    "readableName": "Stimuli Presentation Window Width (px)",
    "helpTip": "Stimuli Presentation Window Width",
    "recommended_values": "",
    "type": "int"
  },
  "window_height": {
    "value": "500",
    "section": "bci_config",
    "readableName": "Stimuli Presentation Window Height (px)",
    "helpTip": "Stimuli Presentation Window Height",
    "recommended_values": "",
    "type": "int"
  },
  "buffer_name": {
    "value": "buffer.db",
    "section": "bci_config",
    "readableName": "Path to the buffer database for data acquistion",
    "helpTip": "Path to the buffer database for data acquistion",
    "recommended_values": "",
    "type": "filepath"
  },
  "acq_device": {
    "value": "LSL",
    "section": "acq_config",
    "readableName": "Acquisition Device",
    "helpTip": "Acquisition Device",
    "recommended_values": [
      "DSI",
      "LSL"
    ],
    "type": "str"
  },
  "acq_host": {
    "value": "127.0.0.1",
    "section": "acq_config",
    "readableName": "Acquisition Device Host",
    "helpTip": "Acquisition Device Host",
    "recommended_values": "",
    "type": "str"
  },
  "acq_port": {
    "value": "9000",
    "section": "acq_config",
    "readableName": "Acquisition Device Port",
    "helpTip": "Acquisition Device Port",
    "recommended_values": "",
    "type": "int"
  },
  "eeg_buffer_len": {
    "value": "2",
    "section": "bci_config",
    "readableName": "End of file eeg buffer length (sec)",
    "helpTip": "End of file eeg buffer length",
    "recommended_values": "",
    "type": "float"
  },
  "task_buffer_len": {
    "value": "0.75",
    "section": "bci_config",
    "readableName": "Task Buffer Length (sec)",
    "helpTip": "In between RSVP sequences buffer. This is needed or tasks goes too quickly!",
    "recommended_values": "",
    "type": "float"
  },
  "raw_data_name": {
    "value": "raw_data.csv",
    "section": "bci_config",
    "readableName": "Raw Data Filename",
    "helpTip": "Raw Data Filename",
    "recommended_values": "",
    "type": "str"
  },
  "static_trigger_offset": {
    "value": ".1",
    "section": "bci_config",
    "readableName": "Static Trigger Offset",
    "helpTip": "Known offset of the system being used in seconds. Do not edit this unless you know what you are doing!",
    "recommended_values": "",
    "type": "float"
  },
  "triggers_file_name": {
    "value": "triggers.txt",
    "section": "bci_config",
    "readableName": "Triggers File Name",
    "helpTip": "Triggers File Name",
    "recommended_values": "",
    "type": "str"
  },
  "session_file_name": {
    "value": "session.json",
    "section": "bci_config",
    "readableName": "Session Data File Name",
    "helpTip": "Session Data File Name",
    "recommended_values": "",
    "type": "str"
  },
  "data_save_loc": {
    "value": "data/",
    "section": "bci_config",
    "readableName": "Data Save Location",
    "helpTip": "Data Save Location",
    "recommended_values": [
      "data/"
    ],
    "type": "directorypath"
  },
  "parameter_location": {
    "value": "bcipy/parameters/parameters.json",
    "section": "bci_config",
    "readableName": "Parameter Location",
    "helpTip": "Parameter Location",
    "recommended_values": [
      "parameters/parameters.json"
    ],
    "type": "filepath"
  },
  "is_txt_sti": {
    "value": "true",
    "section": "bci_config",
    "readableName": "Is Text Stimuli",
    "helpTip": "Is this Text -true- or Image -false-",
    "recommended_values": "",
    "type": "bool"
  },
  "fake_data": {
    "value": "true",
    "section": "bci_config",
    "readableName": "Fake Data Sessions",
    "helpTip": "If true, fake data server used",
    "recommended_values": "",
    "type": "bool"
  },
  "full_screen": {
    "value": "false",
    "section": "bci_config",
    "readableName": "Full Screen",
    "helpTip": "Full Screen Mode",
    "recommended_values": "",
    "type": "bool"
  },
  "num_sti": {
    "value": "100",
    "section": "bci_config",
    "readableName": "Number of sequences to present over the experiment",
    "helpTip": "Number of sequences to present over the experiment",
    "recommended_values": "",
    "type": "int"
  },
  "len_sti": {
    "value": "10",
    "section": "bci_config",
    "readableName": "Number of trials to present in a sequence",
    "helpTip": "Number of trials to present in a sequence",
    "recommended_values": "",
    "type": "int"
  },
  "trial_complete_message": {
    "value": "Complete! Saving data...",
    "section": "bci_config",
    "readableName": "Trial Complete Message",
    "helpTip": "Message that displays at the end of trial",
    "recommended_values": "",
    "type": "str"
  },
  "wait_screen_message": {
    "value": "Press Space or Esc to Exit",
    "section": "bci_config",
    "readableName": "Wait Screen Message",
    "helpTip": "Message that displays at the beginning of trial and when user pauses",
    "recommended_values": "",
    "type": "str"
  },
  "wait_screen_message_color": {
    "value": "white",
    "section": "bci_config",
    "readableName": "Wait Screen Message Color",
    "helpTip": "Wait Screen Message Color, when background_color is white this should be black",
    "recommended_values": "",
    "type": "str"
  },
  "feedback_flash_time": {
    "value": "2",
    "section": "feedback_config",
    "readableName": "feedback_flash_time",
    "helpTip": "feedback_flash_time",
    "recommended_values": "",
    "type": "float"
  },
  "feedback_pos_x": {
    "value": "0",
    "section": "feedback_config",
    "readableName": "feedback_pos_x",
    "helpTip": "feedback_pos_x",
    "recommended_values": "",
    "type": "float"
  },
  "feedback_pos_y": {
    "value": "0",
    "section": "feedback_config",
    "readableName": "feedback_pos_y",
    "helpTip": "feedback_pos_y",
    "recommended_values": "",
    "type": "float"
  },
  "feedback_stim_height": {
    "value": "0.6",
    "section": "feedback_config",
    "readableName": "feedback_stim_height",
    "helpTip": "feedback_stim_height",
    "recommended_values": "",
    "type": "float"
  },
  "feedback_font": {
    "value": "Arial",
    "section": "feedback_config",
    "readableName": "feedback_font",
    "helpTip": "feedback_font",
    "recommended_values": "",
    "type": "str"
  },
  "show_feedback": {
    "value": "true",
    "section": "feedback_config",
    "readableName": "show_feedback",
    "helpTip": "Show Feedback for the Task. Must be configured per task.",
    "recommended_values": "",
    "type": "bool"
  },
  "feedback_message_color": {
    "value": "green",
    "section": "feedback_config",
    "readableName": "feedback_message_color",
    "helpTip": "feedback_message_color",
    "recommended_values": "",
    "type": "str"
  },
  "down_sampling_rate": {
    "value": "2",
    "section": "signal_config",
    "readableName": "down_sampling_rate",
    "helpTip": "down_sampling_rate",
    "recommended_values": "[2]",
    "type": "int"
  },
  "k_folds": {
    "value": "10",
    "section": "signal_config",
    "readableName": "Number of K folds in CV",
    "helpTip": "Number of K folds in CV",
    "recommended_values": "[10]",
    "type": "int"
  },
  "max_seq_len": {
    "value": "50",
    "section": "bci_config",
    "readableName": "Maximum Sequence Length",
    "helpTip": "Maximum number of sequences to present in spelling tasks",
    "recommended_values": [
      "20",
      "25"
    ],
    "type": "int"
  },
  "min_seq_len": {
    "value": "1",
    "section": "bci_config",
    "readableName": "Minimum Sequence Length",
    "helpTip": "The minimum number of sequences to present in spelling tasks",
    "recommended_values": [
      "1"
    ],
    "type": "int"
  },
  "enable_breaks": {
    "value": "false",
    "section": "bci_config",
    "readableName": "Enable calibration breaks",
    "helpTip": "Enable breaks in RSVP calibration",
    "recommended_values": "",
    "type": "bool"
  },
  "break_len": {
    "value": "30",
    "section": "bci_config",
    "readableName": "Break length (seconds)",
    "helpTip": "break_len",
    "recommended_values": "",
    "type": "int"
  },
  "trials_before_break": {
    "value": "0",
    "section": "bci_config",
    "readableName": "Number of calibration trials before break",
    "helpTip": "The number of trials that will take place before a break",
    "recommended_values": "",
    "type": "int"
  },
  "break_message": {
    "value": "Take a break!",
    "section": "bci_config",
    "readableName": "Break Message",
    "helpTip": "The message that displays during a break in calibration",
    "recommended_values": "",
    "type": "str"
  },
  "word_matching_text_size": {
    "value": "0.2",
    "section": "bci_config",
    "readableName": "Word to icon matching text height",
    "helpTip": "Default height to use for words that match icons",
    "recommended_values": "",
    "type": "float"
  },
  "collection_window_after_trial_length": {
    "value": "0.5",
    "section": "bci_config",
    "readableName": "Length of the data collection window after each stimuli (seconds)",
    "helpTip": "Length of the data collection window after each stimuli (seconds)",
    "recommended_values": "",
    "type": "float"
  },
  "len_data_sequence_buffer": {
    "value": "0.5",
    "section": "bci_config",
    "readableName": "Length of the data sequence buffer",
    "helpTip": "Length of the data sequence buffer",
    "recommended_values": "",
    "type": "float"
  },
<<<<<<< HEAD
  "psd_method": {
    "value": "welch",
    "section": "bci_config",
    "readableName": "Power Spectral Density Method",
    "helpTip": "The method used to approximate power spectral density bands",
    "recommended_values": [
      "welch",
      "multitaper"
    ],
    "type": "str"
=======
  "lm_backspace_prob": {
    "value": "0.05",
    "section": "bci_config",
    "readableName": "Backspace probability",
    "helpTip": "Language Model probability for the backspace character.",
    "recommended_values": "",
    "type": "float"
  },
  "backspace_always_shown": {
    "value": "false",
    "section": "bci_config",
    "readableName": "Backspace always shown",
    "helpTip": "Should the backspace character always be shown in Copy Phrase tasks.",
    "recommended_values": "",
    "type": "bool"
>>>>>>> 7cf9a902
  }
}<|MERGE_RESOLUTION|>--- conflicted
+++ resolved
@@ -731,7 +731,6 @@
     "recommended_values": "",
     "type": "float"
   },
-<<<<<<< HEAD
   "psd_method": {
     "value": "welch",
     "section": "bci_config",
@@ -742,7 +741,7 @@
       "multitaper"
     ],
     "type": "str"
-=======
+  },
   "lm_backspace_prob": {
     "value": "0.05",
     "section": "bci_config",
@@ -758,6 +757,5 @@
     "helpTip": "Should the backspace character always be shown in Copy Phrase tasks.",
     "recommended_values": "",
     "type": "bool"
->>>>>>> 7cf9a902
   }
 }