--- conflicted
+++ resolved
@@ -133,13 +133,6 @@
     return trigger_callback.timing
 
 
-<<<<<<< HEAD
-def _write_triggers_from_inquiry_calibration(array: list,
-                                             trigger_file: TextIO,
-                                             offset: bool = False,
-                                             target=False):
-    """Write triggers from calibration.
-=======
 def trigger_durations(params: Parameters) -> Dict[str, float]:
     """Duration for each type of trigger given in seconds."""
     return {
@@ -150,79 +143,11 @@
         'nontarget': params['time_flash'],
         'target': params['time_flash']
     }
->>>>>>> 98343fff
 
 
 class TriggerType(Enum):
     """
-<<<<<<< HEAD
-
-    x = 0
-
-    if offset:
-        # extract the letter and timing from the array
-        (letter, time) = array
-        targetness = 'offset_correction'
-        trigger_file.write('%s %s %s' % (letter, targetness, time) + "\n")
-
-    else:
-        for i in array:
-
-            # extract the letter and timing from the array
-            (letter, time) = i
-
-            if letter == 'calibration_trigger':
-                targetness = 'calib'
-                target_letter = letter
-            else:
-
-                # if no target provided assume it is an RSVP inquiry
-                if not target:
-                    if x == 0:
-                        targetness = 'first_pres_target'
-                        target_letter = letter
-                    elif x == 1:
-                        targetness = 'fixation'
-                    elif x > 1 and target_letter == letter:
-                        targetness = 'target'
-                    else:
-                        targetness = 'nontarget'
-
-                    x += 1
-                else:
-                    if x == 0:
-                        targetness = 'first_pres_target'
-                    elif x > 0 and letter == target:
-                        targetness = 'target'
-                    else:
-                        targetness = 'nontarget'
-
-                    x += 1
-
-            # write to the trigger_file
-            trigger_file.write('%s %s %s' % (letter, targetness, time) + "\n")
-
-    return trigger_file
-
-
-def _write_triggers_from_inquiry_copy_phrase(
-        triggers: list,
-        trigger_file: TextIO,
-        copy_phrase: str,
-        typed_text: str,
-        offset: bool = False) -> TextIO:
-    """Write triggers from copy phrase.
-
-    Helper Function to write trigger data to provided trigger_file in a copy phrase task.
-        It assigns target letter based on matching the next needed letter in typed text
-        then assigns target/nontarget label to following letters. It's assumed if offset
-        is true, only one record will be written (the offset_correction).
-
-    It writes in the following order:
-        (I) presented letter, (II) targetness, (III) timestamp
-=======
     Enum for the primary types of Triggers.
->>>>>>> 98343fff
     """
 
     NONTARGET = "nontarget"
