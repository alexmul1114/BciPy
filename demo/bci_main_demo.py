# This is a demo of the main bci system. It will run the task defined here
#  using the parameters file passed to it.

def main():
	import bci_main
	from helpers.load import load_json_parameters

	# Load a parameters file
	parameters = load_json_parameters('parameters/parameters.json')

	# Mode: ex. RSVP, Shuffle, Etc..
	test_mode = 'RSVP'

	# Test Type: ex. RSVP Calibration = 1, Copy Phrase = 2
	test_type = 1

	# Define a user
	user = 'UndefinedDemoUser'

<<<<<<< HEAD
	# Try and intialize with bci main
	try:
	    bci_main.bci_main(parameters, user, test_type, test_mode)
	except Exception as e:
	    print "BCI MAIN Fail. Exiting. Error Below...."
	    print e
	    raise e

if __name__ == "__main__":
    main()
=======
# Try and initialize with bci main
try:
    bci_main.bci_main(parameters, user, test_type, test_mode)
except Exception as e:
    print "BCI MAIN Fail. Exiting. Error Below...."
    print e
>>>>>>> 31591563
<|MERGE_RESOLUTION|>--- conflicted
+++ resolved
@@ -17,7 +17,6 @@
 	# Define a user
 	user = 'UndefinedDemoUser'
 
-<<<<<<< HEAD
 	# Try and intialize with bci main
 	try:
 	    bci_main.bci_main(parameters, user, test_type, test_mode)
@@ -27,12 +26,4 @@
 	    raise e
 
 if __name__ == "__main__":
-    main()
-=======
-# Try and initialize with bci main
-try:
-    bci_main.bci_main(parameters, user, test_type, test_mode)
-except Exception as e:
-    print "BCI MAIN Fail. Exiting. Error Below...."
-    print e
->>>>>>> 31591563
+    main()