import matplotlib as mpl
from helpers.load import read_data_csv, load_experimental_data
from acquisition.sig_pro.sig_pro import sig_pro
from eeg_model.mach_learning.train_model import train_pca_rda_kde_model
from eeg_model.mach_learning.trial_reshaper import trial_reshaper
from eeg_model.offline_analysis_screen import generate_offline_analysis_screen
from helpers.trigger_helpers import trigger_decoder
import pickle

mpl.use('TkAgg')
import matplotlib.pylab as plt


def offline_analysis(data_folder=None):
    """ Gets calibration data and trains the model in an offline fashion.
        pickle dumps the model into a .pkl folder
        Args:
            data_folder(str): folder of the data
                save all information and load all from this folder

        Duty cycle
        - reads data and information from a .csv calibration file
        - reads trigger information from a .txt trigger file
        - filters data
        - reshapes and labels the data for the training procedure
        - fits the model to the data
            - uses cross validation to select parameters
            - based on the parameters, trains system using all the data
        - pickle dumps model into .pkl file
        - generates and saves offline analysis screen
        """

    if not data_folder:
        data_folder = load_experimental_data()

    mode = 'calibration'

    raw_dat, stamp_time, channels, type_amp, fs = read_data_csv(
        data_folder + '/rawdata.csv')
    ds_rate = 2  # Read from parameters file the down-sampling rate
    dat = sig_pro(raw_dat, fs=fs, k=ds_rate)

    # Get data and labels
    s_i, t_t_i, t_i = trigger_decoder(mode=mode,
                                      trigger_loc=data_folder + '/triggers.txt')
    x, y, num_seq, _ = trial_reshaper(t_t_i, t_i, dat, mode=mode, fs=fs,
                                      k=ds_rate)

    # Determine on number of folds based on the data!
<<<<<<< HEAD
    k_folds = 11
    model = train_pca_rda_kde_model(x, y, k_folds=k_folds)
=======
    model = train_pca_rda_kde_model(x, y, k_folds=num_seq/10)
>>>>>>> 7d3306b5

    print('Saving offline analysis plots!')
    generate_offline_analysis_screen(x, y, model, data_folder)
    print('Saving the model!')
    with open(data_folder + '/model.pkl', 'wb') as output:
        pickle.dump(model, output)

    return 0


def main():
    offline_analysis()

    return 0


if __name__ == "__main__":
    main()<|MERGE_RESOLUTION|>--- conflicted
+++ resolved
@@ -1,3 +1,4 @@
+import numpy as np
 import matplotlib as mpl
 from helpers.load import read_data_csv, load_experimental_data
 from acquisition.sig_pro.sig_pro import sig_pro
@@ -47,12 +48,7 @@
                                       k=ds_rate)
 
     # Determine on number of folds based on the data!
-<<<<<<< HEAD
-    k_folds = 11
-    model = train_pca_rda_kde_model(x, y, k_folds=k_folds)
-=======
     model = train_pca_rda_kde_model(x, y, k_folds=num_seq/10)
->>>>>>> 7d3306b5
 
     print('Saving offline analysis plots!')
     generate_offline_analysis_screen(x, y, model, data_folder)
